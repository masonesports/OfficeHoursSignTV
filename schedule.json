--- conflicted
+++ resolved
@@ -1,12 +1,7 @@
 {
   "default": {
-<<<<<<< HEAD
-    "Monday": "9:00 AM - 3:00 PM",
-    "Tuesday": "10:00 AM - 4:00 PM",
-=======
     "Monday": "11:00 AM - 5:00 PM",
     "Tuesday": "11:00 AM - 5:00 PM",
->>>>>>> a71ca6cd
     "Wednesday": "11:00 AM - 5:00 PM",
     "Thursday": "12:00 PM - 6:00 PM",
     "Friday": "CLOSED (Closed)"
